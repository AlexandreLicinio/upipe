--- conflicted
+++ resolved
@@ -477,12 +477,8 @@
 static int upipe_rtcpfb_input_control(struct upipe *upipe,
                                     int command, va_list args)
 {
-<<<<<<< HEAD
-    UBASE_HANDLED_RETURN(upipe_rtcpfb_input_control_super(upipe, command, args));
-=======
     UBASE_HANDLED_RETURN(
         upipe_rtcpfb_input_control_super(upipe, command, args));
->>>>>>> 3e32a332
     switch (command) {
         case UPIPE_SET_FLOW_DEF: {
             struct uref *flow_def = va_arg(args, struct uref *);
@@ -658,17 +654,11 @@
  */
 static int _upipe_rtcpfb_control(struct upipe *upipe, int command, va_list args)
 {
-<<<<<<< HEAD
-    UBASE_HANDLED_RETURN(upipe_rtcpfb_control_outputs(upipe, command, args));
-    UBASE_HANDLED_RETURN(upipe_rtcpfb_control_output(upipe, command, args));
-    switch (command) {
-=======
     UBASE_HANDLED_RETURN(upipe_rtcpfb_control_output(upipe, command, args));
     UBASE_HANDLED_RETURN(upipe_rtcpfb_control_outputs(upipe, command, args));
     switch (command) {
         case UPIPE_ATTACH_UPUMP_MGR:
             return upipe_rtcpfb_attach_upump_mgr(upipe);
->>>>>>> 3e32a332
         case UPIPE_SET_FLOW_DEF: {
             struct uref *flow_def = va_arg(args, struct uref *);
             return upipe_rtcpfb_set_flow_def(upipe, flow_def);
